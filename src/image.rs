/*!
Adds a trait to convert between `tch::Tensor` and `image::DynamicImage`.
 */

use image;
use tch::{Kind, Tensor};

/**
Trait to convert between `tch::Tensor` and `image::DynamicImage`.
 */
pub trait ImageTensorExt {
    /**
    Converts a `tch::Tensor` to a `image::DynamicImage`.
    # Arguments
    - `self` - The [C, H, W] `tch::Tensor` to convert to an Image.
        with C = 4 (RGBA), C = 3 (RGB), C = 2 (RGB) or C = 1 (RGB).
        we expect a non complex tensor.
        if every type will be converted to `f32` except `u8`.

    # Returns
    - The `image::DynamicImage` representation of the `tch::Tensor`.
     */
    fn to_image(&self) -> image::DynamicImage;

    /**
    Converts a `image::DynamicImage` to a `tch::Tensor`.

    # Arguments
    - `image` - The `image::DynamicImage` to convert to a `tch::Tensor`.

    # Returns
    - The [C, H, W] `tch::Tensor` representation of the `image::DynamicImage`.

     */
    fn from_image(image: image::DynamicImage) -> Self;
}

impl ImageTensorExt for Tensor {
    fn to_image(&self) -> image::DynamicImage {
        let size = self.size();
        let kind = self.kind();
<<<<<<< HEAD
        assert!(
            size.len() == 3,
            "Tensor must be of shape [C, H, W] (got {:?})",
            size
        );
        let [channels, height, width] = size[0..3] else {
            unreachable!()
        };
        assert!(
            channels <= 4 && channels >= 1,
            "Tensor must have 4, 3, 2 or 1 channels (got {:?})",
            channels
        );
        assert!(
            kind != Kind::ComplexFloat && kind != Kind::ComplexDouble,
            "Tensor must be non complex (got {:?})",
            kind
        );

=======
        assert!(size.len() == 3, "Tensor must be of shape [C, H, W] (got {:?})", size);
        let [channels, height, width] = size[0..3] else { unreachable!()};
        assert!((1..=4).contains(&channels), "Tensor must have 4, 3, 2 or 1 channels (got {:?})", channels);
        assert!(kind != Kind::ComplexFloat && kind != Kind::ComplexDouble, "Tensor must be non complex (got {:?})", kind);
        
>>>>>>> f4ccdc29
        let tensor = match channels {
            3..=4 => self.shallow_clone(),
            2 => {
                let z = Tensor::zeros(&[1, height, width], (tch::Kind::Float, self.device()));
<<<<<<< HEAD
                Tensor::cat(&[&z, &self], 0)
            }
=======
                Tensor::cat(&[&z, self], 0)
            },
>>>>>>> f4ccdc29
            1 => self.repeat(&[3, 1, 1]),
            _ => unreachable!(),
        };
        let tensor = tensor.permute(&[2, 1, 0]);
        match (channels, kind) {
<<<<<<< HEAD
            (1 | 2 | 3, Kind::Uint8) => {
=======
            (1..=3, Kind::Uint8)=>{
>>>>>>> f4ccdc29
                let data = Vec::<u8>::from(tensor);
                image::DynamicImage::ImageRgb8(
                    image::ImageBuffer::from_raw(width as u32, height as u32, data).unwrap(),
                )
            }
            (4, Kind::Uint8) => {
                let data = Vec::<u8>::from(tensor);
<<<<<<< HEAD
                image::DynamicImage::ImageRgba8(
                    image::ImageBuffer::from_raw(width as u32, height as u32, data).unwrap(),
                )
            }
            (1 | 2 | 3, _) => {
=======
                image::DynamicImage::ImageRgba8(image::ImageBuffer::from_raw(width as u32, height as u32, data).unwrap())
            },
            (1..=3, _)=>{
>>>>>>> f4ccdc29
                let tensor = tensor.to_kind(Kind::Float);
                let data = Vec::<f32>::from(tensor);
                image::DynamicImage::ImageRgb32F(
                    image::ImageBuffer::from_raw(width as u32, height as u32, data).unwrap(),
                )
            }
            (4, _) => {
                let tensor = tensor.to_kind(Kind::Float);
                let data = Vec::<f32>::from(tensor);
                image::DynamicImage::ImageRgba32F(
                    image::ImageBuffer::from_raw(width as u32, height as u32, data).unwrap(),
                )
            }
            _ => unreachable!(),
        }
    }

    fn from_image(image: image::DynamicImage) -> Self {
        let (width, height) = (image.width(), image.height());
        let image = image.to_rgba32f();
        let data = image.into_vec();
        let tensor = Tensor::of_slice(&data);
        tensor
            .reshape(&[width as i64, height as i64, 4])
            .permute(&[2, 1, 0])
    }
}

#[cfg(test)]
mod tests {
    use crate::utils::assert_eq_tensor;

    use super::*;
    use tch::Tensor;

    #[test]
    fn test_image_tensor() {
        let image = image::open("test-assets/convert/basic.png").unwrap();
        let tensor = Tensor::from_image(image.clone());
        let image2 = tensor.to_image();
        let tensor2 = Tensor::from_image(image2.clone());
        assert_eq_tensor(&tensor, &tensor2);

        let image = image::open("test-assets/convert/cat.jpg").unwrap();
        let tensor = Tensor::from_image(image.clone());
        let image2 = tensor.to_image();
        image2.to_rgb8().save("/tmp/cat.jpg").unwrap();
        let tensor2 = Tensor::from_image(image2.clone());
        assert_eq_tensor(&tensor, &tensor2);
    }
}<|MERGE_RESOLUTION|>--- conflicted
+++ resolved
@@ -39,54 +39,23 @@
     fn to_image(&self) -> image::DynamicImage {
         let size = self.size();
         let kind = self.kind();
-<<<<<<< HEAD
-        assert!(
-            size.len() == 3,
-            "Tensor must be of shape [C, H, W] (got {:?})",
-            size
-        );
-        let [channels, height, width] = size[0..3] else {
-            unreachable!()
-        };
-        assert!(
-            channels <= 4 && channels >= 1,
-            "Tensor must have 4, 3, 2 or 1 channels (got {:?})",
-            channels
-        );
-        assert!(
-            kind != Kind::ComplexFloat && kind != Kind::ComplexDouble,
-            "Tensor must be non complex (got {:?})",
-            kind
-        );
-
-=======
         assert!(size.len() == 3, "Tensor must be of shape [C, H, W] (got {:?})", size);
         let [channels, height, width] = size[0..3] else { unreachable!()};
         assert!((1..=4).contains(&channels), "Tensor must have 4, 3, 2 or 1 channels (got {:?})", channels);
         assert!(kind != Kind::ComplexFloat && kind != Kind::ComplexDouble, "Tensor must be non complex (got {:?})", kind);
         
->>>>>>> f4ccdc29
         let tensor = match channels {
             3..=4 => self.shallow_clone(),
             2 => {
                 let z = Tensor::zeros(&[1, height, width], (tch::Kind::Float, self.device()));
-<<<<<<< HEAD
-                Tensor::cat(&[&z, &self], 0)
-            }
-=======
                 Tensor::cat(&[&z, self], 0)
             },
->>>>>>> f4ccdc29
             1 => self.repeat(&[3, 1, 1]),
             _ => unreachable!(),
         };
         let tensor = tensor.permute(&[2, 1, 0]);
         match (channels, kind) {
-<<<<<<< HEAD
-            (1 | 2 | 3, Kind::Uint8) => {
-=======
             (1..=3, Kind::Uint8)=>{
->>>>>>> f4ccdc29
                 let data = Vec::<u8>::from(tensor);
                 image::DynamicImage::ImageRgb8(
                     image::ImageBuffer::from_raw(width as u32, height as u32, data).unwrap(),
@@ -94,17 +63,9 @@
             }
             (4, Kind::Uint8) => {
                 let data = Vec::<u8>::from(tensor);
-<<<<<<< HEAD
-                image::DynamicImage::ImageRgba8(
-                    image::ImageBuffer::from_raw(width as u32, height as u32, data).unwrap(),
-                )
-            }
-            (1 | 2 | 3, _) => {
-=======
                 image::DynamicImage::ImageRgba8(image::ImageBuffer::from_raw(width as u32, height as u32, data).unwrap())
             },
             (1..=3, _)=>{
->>>>>>> f4ccdc29
                 let tensor = tensor.to_kind(Kind::Float);
                 let data = Vec::<f32>::from(tensor);
                 image::DynamicImage::ImageRgb32F(
