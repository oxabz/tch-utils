--- conflicted
+++ resolved
@@ -34,14 +34,7 @@
 ) -> Tensor {
     let (batch_size, _, height, width) = image.size4().unwrap();
     let (dx, dy) = direction;
-<<<<<<< HEAD
-    assert!(
-        num_levels >= 2 && num_levels <= 254,
-        "num_levels must be in the range [2, 254]"
-    );
-=======
     assert!((2..=254).contains(&num_levels), "num_levels must be in the range [2, 254]");
->>>>>>> f4ccdc29
     assert!(max_run_length >= 1, "max_run_length must be at least 1");
     assert!(
         dx.abs() < 2 && dy.abs() < 2,
@@ -156,12 +149,7 @@
         .collect::<Vec<_>>();
 
     let glrlm = Tensor::cat(&glrlms, 0);
-<<<<<<< HEAD
-    let glrlm = glrlm.i((.., ..(num_levels - 1), 1..));
-    glrlm
-=======
     glrlm.i((.., ..(num_levels-1), 1..))
->>>>>>> f4ccdc29
 }
 
 #[cfg(test)]
