/*!
Implementation of Gabor filter.
 */

use crate::ops_2d;
use crate::tensor_ext::TensorExt;
use crate::tensor_init;
use tch::{Kind, Tensor};

/**
Generates a Gabor filter.
# Arguments
- size: usize - The size of the filter
- theta: f64 - The orientation of the filter in degrees
- sigma: f64 - The standard deviation of the Gaussian envelope
- lambda: f64 - The wavelength of the sinusoidal factor
- psi: f64 - The phase offset of the sinusoidal factor
- gamma: f64 - The spatial aspect ratio
- device: Device - The device to store the tensor on
# Returns
- [size, size] float tensor - The Gabor filter
 */
pub fn gabor_filter(
    size: usize,
    theta: f64,
    sigma: f64,
    lambda: f64,
    psi: f64,
    gamma: f64,
    device: tch::Device,
) -> Tensor {
    let xy = tensor_init::position_tensor_2d((size, size), 1, (Kind::Float, device));
    // Rotating the coordinates
    let xy_rot = ops_2d::rotate_2d(&xy, theta);
    // Scaling the coordinates
    let xy_rot_scaled = ops_2d::scale_2d(&xy_rot, &[gamma, 1.0]).squeeze();
    // Calculating the Gaussian envelope
    let gauss_env = xy_rot_scaled.square().sum_dim(-3) / (2.0 * sigma.powi(2));
    let gauss_env = gauss_env.neg().exp();
    // Calculating the sinusoidal factor
    let cos_factor = (2.0 * std::f64::consts::PI / lambda) * xy_rot_scaled.select(-3, 1) + psi;
    let cos_factor = cos_factor.cos();
    // Calculating the Gabor filter
    let gabor = gauss_env * cos_factor;
    gabor
}

/**
Applies Gabor filters to an input tensor.
> Note :
> The filters are using - 1.0 to 1.0 as range no matter the input size.
> Meaning not matter the input size, the filter will look the same.
# Arguments
- input: [N, 1, H, W] - The input tensor
- angle_count: usize - The number of angles to use
- filter_size: usize - The size of the filters
- frequencies: &[f64] - The frequencies to use
- sigma: f64 - The standard deviation of the Gaussian envelope
# Returns
- Tensor [N, angle_count * frequencies.len(), H, W] - The output tensor
    The C dimmension correspond to filters with different angles and frequencies.
    The filter are in the following order:
        - angle 0, frequency 0
        - angle 0, frequency 1
        - ...
        - angle 1, frequency 0
        - ...
 */
pub fn apply_gabor_filter(
    input: &Tensor,
    angle_count: usize,
    filter_size: usize,
    frequencies: &[f64],
    sigma: f64,
) -> Tensor {
    assert!(input.size().len() == 4);
    assert!(input.size()[1] == 1);
<<<<<<< HEAD
    let filters = (0..angle_count)
        .flat_map(|i| {
            let theta = (i as f64) * std::f64::consts::PI / (angle_count as f64);
            frequencies.iter().map(move |&lambda| {
                gabor_filter(filter_size, theta, sigma, lambda, 0.0, 1.0, input.device())
            })
=======
    let filters = (0..angle_count).flat_map(|i| {
        let theta = (i as f64) * std::f64::consts::PI / (angle_count as f64);
        frequencies.iter().map(move |&frequency| {
            let lambda = 1.0 / frequency;
            gabor_filter(filter_size, theta, sigma, lambda, 0.0, 1.0, input.device())
>>>>>>> f4ccdc29
        })
        .collect::<Vec<_>>();
    let filters = Tensor::stack(&filters, 0).view([
        (angle_count * frequencies.len()) as i64,
        1,
        filter_size as i64,
        filter_size as i64,
    ]);
    input.conv2d_padding(&filters, None::<&Tensor>, &[1, 1], "same", &[1, 1], 1)
}

#[cfg(test)]
mod test {
<<<<<<< HEAD
    use std::f64::consts::PI;

    use crate::ndarray::NDATensorExt;
    use ndarray_npy::write_npy;

    use super::*;
    use tch::index::*;

=======
    use tch::IndexOp;

    use super::*;
    
>>>>>>> f4ccdc29
    #[test]
    fn test_gabor() {
        let gabor = gabor_filter(
            60,
            std::f64::consts::PI / 2.0,
            0.30,
            1.0,
            0.0,
            1.0,
            tch::Device::Cpu,
        );
        for i in 0..gabor.size()[0] {
            for j in 0..gabor.size()[1] {
                let gabor = f32::from(gabor.i((i, j)));
                let gabor = (gabor * 255.0 + 127.0) as u8;
                print!("\x1b[48;2;{};{};{}m  ", gabor, gabor, gabor);
            }
            println!("\x1b[0m");
        }
        for angle in 0..=7 {
            for frequencies in [0.5, 1.0, 2.0, 4.0, 6.0, 8.0] {
                let lambda = 1.0 / frequencies;
                let theta = (angle as f64) * PI / 8.0;
                let gabor = gabor_filter(60, theta, 0.45, lambda, 0.0, 1.0, tch::Device::Cpu);
                let gabor = gabor.to_ndarray();
                write_npy(
                    format!("test-results/gabor_{}_{}.npy", angle, frequencies),
                    &gabor,
                )
                .unwrap();
            }
        }
    }

    #[test]
    fn test_apply_gabor_filter() {
        let input = Tensor::randn(&[2, 1, 60, 60], (Kind::Float, tch::Device::Cpu));
        let output = apply_gabor_filter(&input, 8, 31, &[0.06, 0.12, 0.24, 0.48], 0.50);
        assert!(output.size() == [2, 32, 60, 60]);
    }
}<|MERGE_RESOLUTION|>--- conflicted
+++ resolved
@@ -75,20 +75,11 @@
 ) -> Tensor {
     assert!(input.size().len() == 4);
     assert!(input.size()[1] == 1);
-<<<<<<< HEAD
-    let filters = (0..angle_count)
-        .flat_map(|i| {
-            let theta = (i as f64) * std::f64::consts::PI / (angle_count as f64);
-            frequencies.iter().map(move |&lambda| {
-                gabor_filter(filter_size, theta, sigma, lambda, 0.0, 1.0, input.device())
-            })
-=======
     let filters = (0..angle_count).flat_map(|i| {
         let theta = (i as f64) * std::f64::consts::PI / (angle_count as f64);
         frequencies.iter().map(move |&frequency| {
             let lambda = 1.0 / frequency;
             gabor_filter(filter_size, theta, sigma, lambda, 0.0, 1.0, input.device())
->>>>>>> f4ccdc29
         })
         .collect::<Vec<_>>();
     let filters = Tensor::stack(&filters, 0).view([
@@ -102,7 +93,6 @@
 
 #[cfg(test)]
 mod test {
-<<<<<<< HEAD
     use std::f64::consts::PI;
 
     use crate::ndarray::NDATensorExt;
@@ -111,12 +101,6 @@
     use super::*;
     use tch::index::*;
 
-=======
-    use tch::IndexOp;
-
-    use super::*;
-    
->>>>>>> f4ccdc29
     #[test]
     fn test_gabor() {
         let gabor = gabor_filter(
