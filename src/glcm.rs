--- conflicted
+++ resolved
@@ -85,12 +85,8 @@
     let group_size = ((GLCM_BINCOUNT_SIZE - 1) / num_shades.pow(2)).min(batch_size);
     let group_count = batch_size / group_size + (batch_size % group_size != 0) as i64;
     let group_size = batch_size / group_count + (batch_size % group_count != 0) as i64;
-<<<<<<< HEAD
     let batch_idx =
         Tensor::arange(batch_size as i64, (Kind::Int64, image.device())).remainder(group_size);
-=======
-    let batch_idx = Tensor::arange(batch_size, (Kind::Int64, image.device())).remainder(group_size);
->>>>>>> f4ccdc29
     let batch_idx = batch_idx.view([-1, 1, 1, 1]);
     let pairs = batch_idx * num_shades.pow(2) + ref_img * num_shades + neigh_img;
 
@@ -102,11 +98,7 @@
             .map(|t| (t.size()[0], t))
             .map(|(s, t)| (s, t.view([-1])))
             .map(|(s, t)| (s, t.bincount::<&Tensor>(None, num_shades.pow(2) * s)))
-<<<<<<< HEAD
-            .map(|(s, t)| t.view([s, num_shades as i64, num_shades as i64]))
-=======
             .map(|(s,t)| t.view([s, num_shades, num_shades]))
->>>>>>> f4ccdc29
             .collect::<Vec<_>>()
     };
 
